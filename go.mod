module sigs.k8s.io/prometheus-adapter

go 1.20

require (
	github.com/onsi/ginkgo v1.16.5
	github.com/onsi/gomega v1.27.4
	github.com/prometheus-operator/prometheus-operator/pkg/apis/monitoring v0.56.3
	github.com/prometheus-operator/prometheus-operator/pkg/client v0.56.3
	github.com/prometheus/client_golang v1.14.0
	github.com/prometheus/common v0.37.0
	github.com/spf13/cobra v1.6.0
	github.com/stretchr/testify v1.8.2
	gopkg.in/yaml.v2 v2.4.0
	k8s.io/api v0.27.2
	k8s.io/apimachinery v0.27.2
	k8s.io/apiserver v0.27.2
	k8s.io/client-go v0.27.2
	k8s.io/component-base v0.27.2
	k8s.io/klog/v2 v2.90.1
	k8s.io/kube-openapi v0.0.0-20230501164219-8b0f38b5fd1f
	k8s.io/metrics v0.27.2
	sigs.k8s.io/custom-metrics-apiserver v1.27.0
	sigs.k8s.io/metrics-server v0.0.0-20230614201618-5daafd91f747
)

require (
	github.com/NYTimes/gziphandler v1.1.1 // indirect
	github.com/antlr/antlr4/runtime/Go/antlr v1.4.10 // indirect
	github.com/asaskevich/govalidator v0.0.0-20200907205600-7a23bdc65eef // indirect
	github.com/beorn7/perks v1.0.1 // indirect
	github.com/blang/semver/v4 v4.0.0 // indirect
	github.com/cenkalti/backoff/v4 v4.1.3 // indirect
	github.com/cespare/xxhash/v2 v2.2.0 // indirect
	github.com/coreos/go-semver v0.3.0 // indirect
	github.com/coreos/go-systemd/v22 v22.4.0 // indirect
	github.com/davecgh/go-spew v1.1.1 // indirect
	github.com/emicklei/go-restful/v3 v3.10.2 // indirect
	github.com/evanphx/json-patch v4.12.0+incompatible // indirect
	github.com/felixge/httpsnoop v1.0.3 // indirect
	github.com/fsnotify/fsnotify v1.6.0 // indirect
	github.com/go-logr/logr v1.2.3 // indirect
	github.com/go-logr/stdr v1.2.2 // indirect
	github.com/go-openapi/jsonpointer v0.19.6 // indirect
	github.com/go-openapi/jsonreference v0.20.1 // indirect
	github.com/go-openapi/swag v0.22.3 // indirect
	github.com/gogo/protobuf v1.3.2 // indirect
	github.com/golang/groupcache v0.0.0-20210331224755-41bb18bfe9da // indirect
	github.com/golang/protobuf v1.5.3 // indirect
	github.com/google/cel-go v0.12.6 // indirect
	github.com/google/gnostic v0.6.9 // indirect
	github.com/google/go-cmp v0.5.9 // indirect
	github.com/google/gofuzz v1.1.0 // indirect
	github.com/google/uuid v1.3.0 // indirect
	github.com/grpc-ecosystem/go-grpc-prometheus v1.2.0 // indirect
	github.com/grpc-ecosystem/grpc-gateway/v2 v2.7.0 // indirect
	github.com/imdario/mergo v0.3.12 // indirect
	github.com/inconshreveable/mousetrap v1.0.1 // indirect
	github.com/josharian/intern v1.0.0 // indirect
	github.com/json-iterator/go v1.1.12 // indirect
	github.com/mailru/easyjson v0.7.7 // indirect
	github.com/matttproud/golang_protobuf_extensions v1.0.2 // indirect
	github.com/mitchellh/mapstructure v1.4.1 // indirect
	github.com/modern-go/concurrent v0.0.0-20180306012644-bacd9c7ef1dd // indirect
	github.com/modern-go/reflect2 v1.0.2 // indirect
	github.com/munnerz/goautoneg v0.0.0-20191010083416-a7dc8b61c822 // indirect
	github.com/nxadm/tail v1.4.8 // indirect
	github.com/pkg/errors v0.9.1 // indirect
	github.com/pmezard/go-difflib v1.0.0 // indirect
	github.com/prometheus/client_model v0.3.0 // indirect
	github.com/prometheus/procfs v0.8.0 // indirect
	github.com/spf13/pflag v1.0.5 // indirect
	github.com/stoewer/go-strcase v1.2.0 // indirect
	go.etcd.io/etcd/api/v3 v3.5.7 // indirect
	go.etcd.io/etcd/client/pkg/v3 v3.5.7 // indirect
	go.etcd.io/etcd/client/v3 v3.5.7 // indirect
	go.opentelemetry.io/contrib/instrumentation/google.golang.org/grpc/otelgrpc v0.35.0 // indirect
	go.opentelemetry.io/contrib/instrumentation/net/http/otelhttp v0.35.1 // indirect
	go.opentelemetry.io/otel v1.10.0 // indirect
	go.opentelemetry.io/otel/exporters/otlp/internal/retry v1.10.0 // indirect
	go.opentelemetry.io/otel/exporters/otlp/otlptrace v1.10.0 // indirect
	go.opentelemetry.io/otel/exporters/otlp/otlptrace/otlptracegrpc v1.10.0 // indirect
	go.opentelemetry.io/otel/metric v0.31.0 // indirect
	go.opentelemetry.io/otel/sdk v1.10.0 // indirect
	go.opentelemetry.io/otel/trace v1.10.0 // indirect
	go.opentelemetry.io/proto/otlp v0.19.0 // indirect
	go.uber.org/atomic v1.9.0 // indirect
	go.uber.org/multierr v1.6.0 // indirect
	go.uber.org/zap v1.19.0 // indirect
	golang.org/x/crypto v0.14.0 // indirect
	golang.org/x/mod v0.9.0 // indirect
<<<<<<< HEAD
	golang.org/x/net v0.17.0 // indirect
=======
	golang.org/x/net v0.8.0 // indirect
>>>>>>> ed03656b
	golang.org/x/oauth2 v0.4.0 // indirect
	golang.org/x/sync v0.1.0 // indirect
	golang.org/x/sys v0.13.0 // indirect
	golang.org/x/term v0.13.0 // indirect
	golang.org/x/text v0.13.0 // indirect
	golang.org/x/time v0.0.0-20220210224613-90d013bbcef8 // indirect
	golang.org/x/tools v0.7.0 // indirect
	google.golang.org/appengine v1.6.7 // indirect
	google.golang.org/genproto v0.0.0-20230110181048-76db0878b65f // indirect
	google.golang.org/grpc v1.53.0 // indirect
	google.golang.org/protobuf v1.28.1 // indirect
	gopkg.in/inf.v0 v0.9.1 // indirect
	gopkg.in/natefinch/lumberjack.v2 v2.0.0 // indirect
	gopkg.in/tomb.v1 v1.0.0-20141024135613-dd632973f1e7 // indirect
	gopkg.in/yaml.v3 v3.0.1 // indirect
	k8s.io/apiextensions-apiserver v0.23.0 // indirect
	k8s.io/gengo v0.0.0-20220902162205-c0856e24416d // indirect
	k8s.io/kms v0.27.2 // indirect
	k8s.io/utils v0.0.0-20230406110748-d93618cff8a2 // indirect
	sigs.k8s.io/apiserver-network-proxy/konnectivity-client v0.1.2 // indirect
	sigs.k8s.io/json v0.0.0-20221116044647-bc3834ca7abd // indirect
	sigs.k8s.io/structured-merge-diff/v4 v4.2.3 // indirect
	sigs.k8s.io/yaml v1.3.0 // indirect
)<|MERGE_RESOLUTION|>--- conflicted
+++ resolved
@@ -87,18 +87,14 @@
 	go.uber.org/atomic v1.9.0 // indirect
 	go.uber.org/multierr v1.6.0 // indirect
 	go.uber.org/zap v1.19.0 // indirect
-	golang.org/x/crypto v0.14.0 // indirect
+	golang.org/x/crypto v0.1.0 // indirect
 	golang.org/x/mod v0.9.0 // indirect
-<<<<<<< HEAD
-	golang.org/x/net v0.17.0 // indirect
-=======
 	golang.org/x/net v0.8.0 // indirect
->>>>>>> ed03656b
 	golang.org/x/oauth2 v0.4.0 // indirect
 	golang.org/x/sync v0.1.0 // indirect
-	golang.org/x/sys v0.13.0 // indirect
-	golang.org/x/term v0.13.0 // indirect
-	golang.org/x/text v0.13.0 // indirect
+	golang.org/x/sys v0.6.0 // indirect
+	golang.org/x/term v0.6.0 // indirect
+	golang.org/x/text v0.8.0 // indirect
 	golang.org/x/time v0.0.0-20220210224613-90d013bbcef8 // indirect
 	golang.org/x/tools v0.7.0 // indirect
 	google.golang.org/appengine v1.6.7 // indirect
