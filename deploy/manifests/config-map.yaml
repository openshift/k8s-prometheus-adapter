apiVersion: v1
data:
  config.yaml: |-
    "resourceRules":
      "cpu":
        "containerLabel": "container"
        "containerQuery": |
          sum by (<<.GroupBy>>) (
            irate (
                container_cpu_usage_seconds_total{<<.LabelMatchers>>,container!="",pod!=""}[4m]
            )
          )
        "nodeQuery": |
          sum by (<<.GroupBy>>) (
            irate(
                node_cpu_usage_seconds_total{<<.LabelMatchers>>}[4m]
            )
          )
        "resources":
          "overrides":
            "namespace":
              "resource": "namespace"
            "node":
              "resource": "node"
            "pod":
              "resource": "pod"
      "memory":
        "containerLabel": "container"
        "containerQuery": |
          sum by (<<.GroupBy>>) (
            container_memory_working_set_bytes{<<.LabelMatchers>>,container!="",pod!=""}
          )
        "nodeQuery": |
          sum by (<<.GroupBy>>) (
            node_memory_working_set_bytes{<<.LabelMatchers>>}
          )
        "resources":
          "overrides":
            "node":
              "resource": "node"
            "namespace":
              "resource": "namespace"
            "pod":
              "resource": "pod"
      "window": "5m"
kind: ConfigMap
metadata:
  labels:
    app.kubernetes.io/component: metrics-adapter
    app.kubernetes.io/name: prometheus-adapter
<<<<<<< HEAD
    app.kubernetes.io/version: 0.11.2
=======
    app.kubernetes.io/version: 0.12.0
>>>>>>> 17cef511
  name: adapter-config
  namespace: monitoring<|MERGE_RESOLUTION|>--- conflicted
+++ resolved
@@ -48,10 +48,6 @@
   labels:
     app.kubernetes.io/component: metrics-adapter
     app.kubernetes.io/name: prometheus-adapter
-<<<<<<< HEAD
-    app.kubernetes.io/version: 0.11.2
-=======
     app.kubernetes.io/version: 0.12.0
->>>>>>> 17cef511
   name: adapter-config
   namespace: monitoring