--- conflicted
+++ resolved
@@ -1,9 +1,4 @@
 *.swp
 *~
-<<<<<<< HEAD
 /adapter
-=======
-/vendor
-/adapter
-.e2e
->>>>>>> 4cc5de93
+.e2e